import 'dart:async';
import 'package:meta/meta.dart';
import 'package:provider_skeleton/provider_skeleton.dart';
import 'package:cloud_firestore/cloud_firestore.dart' as _fs;
import 'package:firebase_database/firebase_database.dart' as _db;
import 'package:pull_to_refresh/pull_to_refresh.dart';
import 'package:dart_util/dart_util.dart';

/// Firebase type.
enum FBTypes {
  /// Firebase realtime database type.
  realtimeDatabase,

  /// Cloud Firestore type.
  cloudFirestore
}

/// View logic for managing list Firebase fetches and pagination.
class FBListViewLogic<T extends Model> extends ViewLogic
    with UniquifyListModel<T> {
  /* ---------------------------------- Logic --------------------------------- */

  /// Determine if items are added
  /// at the beginning or at the end
  /// of the list.
  final bool addItemsInReverse;

  /// The list view type.
  final FBTypes _type;

  /// Compare function to order the list.
  final int Function(T, T) orderBy;

  /// On error on fetching, all catches
  /// when fetching will be on this callback.
  final Function(dynamic) onFetchCatch;

  /// Function callback to determine if the logic
  /// is currently fetching.
  /// Callback false if fetching, and true if complete.
  final Function(bool) onFirstFetchStatus;

  /// Fetch delay on initialize state in milliseconds.
  final int fetchDelay;

  /// The number of items on first fetch.
  /// This is Firestore only.
  final int numberOfFirstFetch;

  /// Paginate 30 items.
  final int limitBy;

  /* -------------------------------- Firestore ------------------------------- */

  /// Firestore query.
  final _fs.Query fsQuery;

  /// When snap is received. For each data
  /// that that has been received should convert the
  /// snapshot into an object.
  final Future<T> Function(_fs.DocumentSnapshot) forEachSnap;

  /* -------------------------------- Firebase -------------------------------- */

  /// Query for the list view, you can
  /// also used reference.
  final _db.Query dbQuery;

  /// You can use database reference where
  /// it will will create query limit of 30
  /// based on recent timestamp. If you want
  /// a manual query use [dbQuery]. If [dbQuery]
  /// exist it will use that instead. If this
  /// is not null it will to listen new
  /// data.
  final _db.DatabaseReference dbReference;

  /// When snap is received. For each data
  /// that that has been received should convert the
  /// snapshot into an object.
  final Future<T> Function(String id, Map<String, dynamic> json) forEachJson;

  /// A call back that will the function to
  /// refresh the page.
  final Function(Future<void> Function()) refresher;

  /* ------------------------------- Constructor ------------------------------ */

  /// List view for Firestore.
  FBListViewLogic.cloudFirestore({
    @required this.fsQuery,
    @required this.forEachSnap,
    this.onFetchCatch,
    this.orderBy = Model.orderByRecent,
    this.fetchDelay = 0,
    this.refresher,
    this.onFirstFetchStatus,
    this.limitBy = 30,
    this.numberOfFirstFetch = 10,
    this.addItemsInReverse = false,
  })  : _type = FBTypes.cloudFirestore,
        assert(fsQuery != null),
        assert(forEachSnap != null),
        this.dbQuery = null,
        this.forEachJson = null,
        this.dbReference = null;

  /// List view for Firebase DB
  FBListViewLogic.realtimeDatabase({
    @required this.forEachJson,
    this.dbQuery,
    this.dbReference,
    this.orderBy = Model.orderByRecent,
    this.onFetchCatch,
    this.fetchDelay = 0,
    this.refresher,
    this.onFirstFetchStatus,
    this.limitBy = 30,
    this.addItemsInReverse = false,
  })  : assert(!(dbQuery == null && dbReference == null)),
        assert(forEachJson != null),
        _type = FBTypes.realtimeDatabase,
        this.fsQuery = null,
        this.forEachSnap = null,
        this.numberOfFirstFetch = 1;

  /* -------------------------------- Lifecycle ------------------------------- */

  @override
  void initState() {
    super.initState();
    _status(false);
    _refreshController = RefreshController();

    /// Set status as loading.
    refresh(ViewState.asLoading);
    Future.microtask(
        () => Future.delayed(Duration(milliseconds: fetchDelay)).then((_) {
              if (_type == FBTypes.cloudFirestore)
                this.onRefresh().then((_) {
                  _status(true);
                  _cloudFirestoreListen();
                });
              else if (_type == FBTypes.realtimeDatabase)
                this.onRefresh().then((_) {
                  _status(true);
                  _realtimeDatabaseListen();
                });
            })).catchError((err) {
      refresh(ViewState.asError);
      onFetchCatch(err);
    });

    /// Callback refresher
    if (refresher != null) refresher(this.onRefresh);
  }

  @override
  void dispose() {
    _cloudFirestoreSubscription?.cancel();
    _realtimeDatabaseSubscriptionOnAdded?.cancel();
    _realtimeDatabaseSubscriptionOnChanged?.cancel();
    _refreshController?.dispose();
    super.dispose();
  }

  /* -------------------------------------------------------------------------- */
  /*                              Private variable                              */
  /* -------------------------------------------------------------------------- */

  /// The refresh controller for smart refresher.
  get refreshController => _refreshController;
  RefreshController _refreshController;

  /// Determine if the first fetch complete.
  bool _isFirstFetchCompleted = false;
  void _status(bool val) {
    _isFirstFetchCompleted = val;
    if (this.onFirstFetchStatus != null) this.onFirstFetchStatus(val);
  }

  /// Keep track of snaps and subs
  _fs.DocumentSnapshot _lastSnap;
  StreamSubscription _cloudFirestoreSubscription;
  StreamSubscription _realtimeDatabaseSubscriptionOnAdded;
  StreamSubscription _realtimeDatabaseSubscriptionOnChanged;

  /* -------------------------------------------------------------------------- */
  /*                                  Functions                                 */
  /* -------------------------------------------------------------------------- */

  ///The default limit value.
  static const REMOVE_LIMIT_MESSAGE = 'REMOVE LIMIT ON FIRESTORE QUERY!';

  /// On First time load.
  Future<void> onRefresh() async {
    refresh(ViewState.asLoading);
    if (_type == FBTypes.cloudFirestore)
      replaceItems(await _firestoreFetch(), orderBy: orderBy);
    else if (_type == FBTypes.realtimeDatabase)
      replaceItems(await _realtimeDatabaseFetch(), orderBy: orderBy);
    _refreshController?.refreshToIdle();
    refresh(ViewState.asComplete);
  }

  /// Load next pagination.
  /// This is usually assigned on the
  /// SmartRefresher onLoading.
  Future<void> onLoading() async {
    if (_type == FBTypes.cloudFirestore)
<<<<<<< HEAD
      addItems(await _firestoreFetch(isNext: true), orderBy: orderBy);
    else if (_type == FBTypes.realtimeDatabase)
      addItems(await _realtimeDatabaseFetch(isNext: true), orderBy: orderBy);
=======
      addItems(await _firestoreFetch(isNext: true), atStart: addItemsInReverse);
    else if (_type == FBTypes.realtimeDatabase)
      addItems(await _realtimeDatabaseFetch(isNext: true),
          atStart: addItemsInReverse);
    if (orderBy != null) items.sort(orderBy);
>>>>>>> 9c74affb
    _refreshController?.loadComplete();
    refresh(ViewState.asComplete);
  }

  Future<void> _updateRealtimeData(event) async {
    try {
      addItems([
        await forEachJson(event?.snapshot?.key,
            Map<String, dynamic>.from(event?.snapshot?.value ?? {})),
<<<<<<< HEAD
      ], orderBy: orderBy);
=======
      ], atStart: addItemsInReverse);
>>>>>>> 9c74affb
    } catch (err) {
      _printErr(err, isItem: true);
    }
    refresh(ViewState.asComplete);
  }

  Future<void> _realtimeDatabaseListen() async {
    /// On child updated
    _realtimeDatabaseSubscriptionOnAdded =
        dbReference?.limitToLast(1)?.onChildAdded?.listen((event) async {
      await _updateRealtimeData(event);
    });
    _realtimeDatabaseSubscriptionOnChanged =
        dbReference?.limitToLast(1)?.onChildChanged?.listen((event) async {
      await _updateRealtimeData(event);
    });
  }

  _fs.Query _firestoreQuery() {
    _fs.Query query;
    try {
      if (this._isFirstFetchCompleted)
        query = fsQuery.limit(this.limitBy);
      else
        query = fsQuery.limit(this.numberOfFirstFetch);
    } catch (err) {
      _printErr(REMOVE_LIMIT_MESSAGE + ' -> $err');
      query = fsQuery;
    }
    return query;
  }

  Future<void> _cloudFirestoreListen() async {
    _cloudFirestoreSubscription =
        _firestoreQuery()?.snapshots()?.listen((data) async {
      try {
        addItems(
            List<T>.from(
                await Future.wait<T>(
                    data.documentChanges.map((docChange) async {
                  try {
                    return await forEachSnap(docChange.document);
                  } catch (err) {
                    _printErr(err, isItem: true);
                    return null;
                  }
                })),
                growable: true),
<<<<<<< HEAD
            orderBy: orderBy);
=======
            atStart: addItemsInReverse);
>>>>>>> 9c74affb
        _lastSnap = data.documentChanges.last.document;
        _status(true);
        refresh(ViewState.asComplete);
      } catch (err) {
        _printErr(err, isItem: false);
      }
    });
  }

  Future<List<T>> _realtimeDatabaseFetch({bool isNext = false}) async {
    List<T> data = [];
    try {
      var query = dbQuery ?? dbReference.orderByKey().limitToLast(this.limitBy);
      if (isNext) query = query.endAt(getItems<T>().last.id);
      var snap = await query.once();
      var jsonObj = Map<String, dynamic>.from(snap.value ?? {});
      data = await Future.wait<T>(jsonObj.entries.toList().map((each) async {
        try {
          return await forEachJson(
              each.key, Map<String, dynamic>.from(each.value ?? {}));
        } catch (err) {
          _printErr(err, isItem: true);
          return null;
        }
      }));
    } catch (err) {
      if (isNext) _refreshController?.loadNoData();
      if (onFetchCatch != null) onFetchCatch(err);
      _printErr(err);
    }
    return data;
  }

  Future<List<T>> _firestoreFetch({bool isNext = false}) async {
    List<T> data = [];
    _fs.Query query = _firestoreQuery();
    try {
      if (isNext && _lastSnap != null)
        query = query.startAfterDocument(_lastSnap);
      var doc = await query.getDocuments();
      _lastSnap = doc.documents.last;
      data = await Future.wait<T>(doc?.documents?.map((snap) async {
        try {
          return await forEachSnap(snap);
        } catch (err) {
          _printErr(err, isItem: true);
          return null;
        }
      }));
    } catch (err) {
      if (isNext) _refreshController?.loadNoData();
      if (onFetchCatch != null) onFetchCatch(err);
      _printErr(err);
    }
    return data;
  }

  _printErr(err, {bool isItem = false}) {
    if (err == null) return;
    var message = isItem ? 'item' : 'list';
    Result.hasError(
        clientMessage: 'Could not fetch $message.',
        errorType: ErrorTypes.server,
        devMessage: Log.asString(
            this, 'Could not get $message. Returning empty. Err -> $err'));
  }
}<|MERGE_RESOLUTION|>--- conflicted
+++ resolved
@@ -208,17 +208,9 @@
   /// SmartRefresher onLoading.
   Future<void> onLoading() async {
     if (_type == FBTypes.cloudFirestore)
-<<<<<<< HEAD
       addItems(await _firestoreFetch(isNext: true), orderBy: orderBy);
     else if (_type == FBTypes.realtimeDatabase)
       addItems(await _realtimeDatabaseFetch(isNext: true), orderBy: orderBy);
-=======
-      addItems(await _firestoreFetch(isNext: true), atStart: addItemsInReverse);
-    else if (_type == FBTypes.realtimeDatabase)
-      addItems(await _realtimeDatabaseFetch(isNext: true),
-          atStart: addItemsInReverse);
-    if (orderBy != null) items.sort(orderBy);
->>>>>>> 9c74affb
     _refreshController?.loadComplete();
     refresh(ViewState.asComplete);
   }
@@ -228,11 +220,7 @@
       addItems([
         await forEachJson(event?.snapshot?.key,
             Map<String, dynamic>.from(event?.snapshot?.value ?? {})),
-<<<<<<< HEAD
       ], orderBy: orderBy);
-=======
-      ], atStart: addItemsInReverse);
->>>>>>> 9c74affb
     } catch (err) {
       _printErr(err, isItem: true);
     }
@@ -281,11 +269,7 @@
                   }
                 })),
                 growable: true),
-<<<<<<< HEAD
             orderBy: orderBy);
-=======
-            atStart: addItemsInReverse);
->>>>>>> 9c74affb
         _lastSnap = data.documentChanges.last.document;
         _status(true);
         refresh(ViewState.asComplete);
